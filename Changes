--- conflicted
+++ resolved
@@ -12,13 +12,6 @@
 0.16.1   2016-04-20
     * Remove Log::Log4perl's error log appender because together with Media
       Cloud's usage of Log::Log4perl it ends up in a deep recursion.
-<<<<<<< HEAD
-
-0.16.1   2016-04-20
-    * Remove Log::Log4perl's error log appender because together with Media
-      Cloud's usage of Log::Log4perl it ends up in a deep recursion.
-=======
->>>>>>> d2b1a61e
 
 0.16   2014-07-01
     * Fix support for Perl 5.19+.
